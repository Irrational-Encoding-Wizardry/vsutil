"""
VSUtil. A collection of general-purpose VapourSynth functions to be reused in modules and scripts.
"""
__all__ = [
    # enums
    'Dither', 'Range',
    # decorators
    'disallow_variable_format', 'disallow_variable_resolution',
    # misc non-vapoursynth related
<<<<<<< HEAD
    'no_value', 'fallback', 'get_w', 'is_image', 'iterate',
=======
    'fallback', 'get_w', 'is_image', 'iterate', 'scale_value',
>>>>>>> 15e49a5d
    # uses clip
    'get_depth', 'get_plane_size', 'get_subsampling',
    # returns/modifies clip
    'depth', 'frame2clip', 'get_y', 'insert_clip', 'join', 'plane', 'split',
]

from enum import Enum, auto
from functools import wraps
from mimetypes import types_map
from os import path
from typing import Any, Callable, cast, List, Optional, Tuple, Type, TypeVar, Union

import vapoursynth as vs
core = vs.core

T = TypeVar('T')
E = TypeVar('E', bound=Enum)
R = TypeVar('R')
F = TypeVar('F', bound=Callable)


class Range(int, Enum):
    """
    enum for zimg_pixel_range_e
    """
    LIMITED = 0  # Studio (TV) legal range, 16-235 in 8 bits.
    FULL =    1  # Full (PC) dynamic range, 0-255 in 8 bits.


class Dither(str, Enum):
    """
    enum for zimg_dither_type_e
    """
    NONE =            'none'             # Round to nearest.
    ORDERED =         'ordered'          # Bayer patterned dither.
    RANDOM =          'random'           # Pseudo-random noise of magnitude 0.5.
    ERROR_DIFFUSION = 'error_diffusion'  # Floyd-Steinberg error diffusion.


def disallow_variable_format(function: F) -> F:
    """
    Function decorator that raises an exception if the input clip has a variable format.
    Decorated function's first parameter must be of type `vapoursynth.VideoNode` and is the only parameter checked.
    """
    @wraps(function)
    def _check(clip: vs.VideoNode, *args, **kwargs) -> Any:
        if clip.format is None:
            raise ValueError('Variable-format clips not supported.')
        return function(clip, *args, **kwargs)
    return cast(F, _check)


def disallow_variable_resolution(function: F) -> F:
    """
    Function decorator that raises an exception if the input clip has a variable resolution.
    Decorated function's first parameter must be of type `vapoursynth.VideoNode` and is the only parameter checked.
    """
    @wraps(function)
    def _check(clip: vs.VideoNode, *args, **kwargs) -> Any:
        if 0 in (clip.width, clip.height):
            raise ValueError('Variable-resolution clips not supported.')
        return function(clip, *args, **kwargs)
    return cast(F, _check)


@disallow_variable_format
def get_subsampling(clip: vs.VideoNode, /) -> Union[None, str]:
    """
    Returns the subsampling of a VideoNode in human-readable format.
    Returns None for formats without subsampling.
    """
    if clip.format.color_family not in (vs.YUV, vs.YCOCG):
        return None
    if clip.format.subsampling_w == 1 and clip.format.subsampling_h == 1:
        return '420'
    elif clip.format.subsampling_w == 1 and clip.format.subsampling_h == 0:
        return '422'
    elif clip.format.subsampling_w == 0 and clip.format.subsampling_h == 0:
        return '444'
    elif clip.format.subsampling_w == 2 and clip.format.subsampling_h == 2:
        return '410'
    elif clip.format.subsampling_w == 2 and clip.format.subsampling_h == 0:
        return '411'
    elif clip.format.subsampling_w == 0 and clip.format.subsampling_h == 1:
        return '440'
    else:
        raise ValueError('Unknown subsampling.')


@disallow_variable_format
def get_depth(clip: vs.VideoNode, /) -> int:
    """
    Returns the bit depth of a VideoNode as an integer.
    """
    return clip.format.bits_per_sample


def get_plane_size(frame: Union[vs.VideoFrame, vs.VideoNode], /, planeno: int) -> Tuple[int, int]:
    """
    Calculates the dimensions (w, h) of the desired plane.

    :param frame:    Can be a clip or frame.
    :param planeno:  The desired plane's index.
    :return: (width, height)
    """
    # Add additional checks on VideoNodes as their size and format can be variable.
    if isinstance(frame, vs.VideoNode):
        if frame.width == 0:
            raise ValueError('Cannot calculate plane size of variable size clip. Pass a frame instead.')
        if frame.format is None:
            raise ValueError('Cannot calculate plane size of variable format clip. Pass a frame instead.')

    width, height = frame.width, frame.height
    if planeno != 0:
        width >>= frame.format.subsampling_w
        height >>= frame.format.subsampling_h
    return width, height


def iterate(base: T, function: Callable[[Union[T, R]], R], count: int) -> Union[T, R]:
    """
    Utility function that executes a given function a given number of times.
    """
    if count < 0:
        raise ValueError('Count cannot be negative.')

    v: Union[T, R] = base
    for _ in range(count):
        v = function(v)
    return v


def insert_clip(clip: vs.VideoNode, /, insert: vs.VideoNode, start_frame: int) -> vs.VideoNode:
    """
    Convenience method to insert a shorter clip into a longer one.
    The inserted clip cannot go beyond the last frame of the source clip or an exception is raised.
    """
    if start_frame == 0:
        return insert + clip[insert.num_frames:]
    pre = clip[:start_frame]
    frame_after_insert = start_frame + insert.num_frames
    if frame_after_insert > clip.num_frames:
        raise ValueError('Inserted clip is too long.')
    if frame_after_insert == clip.num_frames:
        return pre + insert
    post = clip[start_frame + insert.num_frames:]
    return pre + insert + post


class _NoArgumentType(Enum):
    NO_ARGUMENT = auto()
    
    def __repr__(self):
        return "no value"
    
    __str__ = __repr__


def no_value() -> T:
    """
    This utility function returns a value that fallback will always treat as no-value-passed.
    
        >>> my_parameter = no_value()
        >>> fallback(my_parameter, 5)
        5
        
    The result of this function is a singleton. You *must* check using `is`
    
        >>> no_value() is no_value()
        True
        
    This function is solely intended for use with fallback.
    """
    return cast(T, _NoArgumentType.NO_ARGUMENT)


def fallback(value: Optional[T], fallback_value: T, *, none_as_default: bool = True) -> T:
    """
    Utility function that returns a value or a fallback if the value is None or no_value().
    
        >>> fallback(None, 5)
        5
        >>> fallback(6, 5)
        6
    
    Sometimes it is useful to have None as a valid parameter-value that does not mean "use the
    default". In this case:
    
        >>> fallback(None, 5, none_as_default=False)
        None
        >>> fallback(6, 5 none_as_default=False)
        6
        >>> fallback(no_value(), 5, none_as_default=False)
        5
    
    :param none_as_default: Set this to False if fallback should treat None as a valid value
                            that should not be replaced by the default value.
    """
    is_default_value = value is no_value()
    if none_as_default and not is_default_value:
        is_default_value = value is None
        
    return fallback_value if is_default_value else value


@disallow_variable_format
def plane(clip: vs.VideoNode, planeno: int, /) -> vs.VideoNode:
    """
    Extract the plane with the given index from the clip.

    :param clip:     The clip to extract the plane from.
    :param planeno:  The index that specifies which plane to extract.
    :return: A grayscale clip that only contains the given plane.
    """
    if clip.format.num_planes == 1 and planeno == 0:
        return clip
    return core.std.ShufflePlanes(clip, planeno, vs.GRAY)


@disallow_variable_format
def get_y(clip: vs.VideoNode, /) -> vs.VideoNode:
    """
    Helper to get the luma of a VideoNode.

    If passed a single-plane vs.GRAY clip, it is assumed to be the luma and returned (no-op).
    """
    if clip.format.color_family not in (vs.YUV, vs.YCOCG, vs.GRAY):
        raise ValueError('The clip must have a luma plane.')
    return plane(clip, 0)


@disallow_variable_format
def split(clip: vs.VideoNode, /) -> List[vs.VideoNode]:
    """
    Returns a list of planes for the given input clip.
    """
    return [plane(clip, x) for x in range(clip.format.num_planes)]


def join(planes: List[vs.VideoNode], family: vs.ColorFamily = vs.YUV) -> vs.VideoNode:
    """
    Joins the supplied list of planes into a three-plane VideoNode (defaults to YUV).
    """
    if family not in [vs.RGB, vs.YUV, vs.YCOCG]:
        raise ValueError('Color family must have 3 planes.')
    return core.std.ShufflePlanes(clips=planes, planes=[0, 0, 0], colorfamily=family)


def frame2clip(frame: vs.VideoFrame, /, *, enforce_cache=True) -> vs.VideoNode:
    """
    Converts a VapourSynth frame to a clip.

    :param frame:         The frame to wrap.
    :param enforce_cache: Always add a cache. (Even if the vapoursynth module has this feature disabled)
    :return: A one-frame VideoNode that yields the frame passed to the function.
    """
    bc = core.std.BlankClip(
        width=frame.width,
        height=frame.height,
        length=1,
        fpsnum=1,
        fpsden=1,
        format=frame.format.id
    )
    frame = frame.copy()
    result = bc.std.ModifyFrame([bc], lambda n, f: frame.copy())

    # Forcefully add a cache to Modify-Frame if caching is disabled on the core.
    # This will ensure that the filter will not include GIL characteristics.
    if not core.add_cache and enforce_cache:
        result = result.std.Cache(size=1, fixed=True)
    return result


def get_w(height: int, aspect_ratio: float = 16 / 9, *, only_even: bool = True) -> int:
    """
    Calculates the width for a clip with the given height and aspect ratio.
    only_even is True by default because it imitates the math behind most standard resolutions (e.g. 854x480).
    """
    width = height * aspect_ratio
    if only_even:
        return round(width / 2) * 2
    return round(width)


def is_image(filename: str, /) -> bool:
    """
    Returns true if a filename refers to an image.
    """
    return types_map.get(path.splitext(filename)[-1], '').startswith('image/')


def scale_value(value: Union[int, float], 
          input_depth: int, 
          output_depth: int, 
          range_in: Union[int, Range] = 0, 
          range: Optional[Union[int, Range]] = None, 
          scale_offsets: bool = False, 
          chroma: bool = False) -> Union[int, float]:
    """
    Scales a given value between bit depths, sample types, and/or ranges.
    :value:         Numeric value to be scaled
    :input_depth:   Bit depth of the "value" parameter. Use 32 for float samples
    :output_depth:  Bit depth to scale the input value to
    :range_in:      Pixel range of the input value. No clamping is performed
    :range:         Pixel range of the output value. No clamping is performed
    :scale_offsets: Whether or not to apply YUV offsets to float chroma and/or TV range integer values
                    e.g. when scaling a TV range value of 16 to float, setting this to True will return "0.0" rather than "0.073059.."
    :chroma:        Whether to treat values as chroma instead of luma
    """

    range_in = _resolve_enum(Range, range_in, 'range_in')
    range = _resolve_enum(Range, range, 'range')
    range = fallback(range, range_in)

    if input_depth == 32:
        range_in = 1

    if output_depth == 32:
        range = 1

    input_peak = _peak_pixel_value(input_depth, range_in, chroma)

    output_peak = _peak_pixel_value(output_depth, range, chroma)

    if input_depth == output_depth and range_in == range:
        return value

    if scale_offsets:
        if output_depth == 32 and chroma:
            value -= 128 << (input_depth - 8)
        elif range and not range_in:
            value -= 16 << (input_depth - 8)

    value *= output_peak / input_peak

    if scale_offsets:
        if input_depth == 32 and chroma:
            value += 128 << output_depth - 8
        elif range_in and not range:
            value += 16 << (output_depth - 8)

    return value


@disallow_variable_format
def depth(clip: vs.VideoNode,
          bitdepth: int,
          /,
          sample_type: Optional[Union[int, vs.SampleType]] = None,
          *,
          range: Optional[Union[int, Range]] = None,
          range_in: Optional[Union[int, Range]] = None,
          dither_type: Optional[Union[Dither, str]] = None,
          ) -> vs.VideoNode:
    """
    A bit depth converter only using core.resize and Format.replace.
    By default, outputs FLOAT sample type for 32 bit and INTEGER for anything else.

    :param bitdepth:    Desired bits_per_sample of output clip.
    :param sample_type: Desired sample_type of output clip. Allows overriding default FLOAT/INTEGER behavior. Accepts
                        vapoursynth.SampleType enums INTEGER and FLOAT or their values, [0, 1].
    :param range:       Output pixel range (defaults to input clip's range). See `Range`.
    :param range_in:    Input pixel range (defaults to input clip's range). See `Range`.
    :param dither_type: Dithering algorithm. Allows overriding default dithering behavior. See `Dither`.
        Defaults to Floyd-Steinberg error diffusion when downsampling, converting between ranges, or upsampling full
        range input. Defaults to 'none', or round to nearest, otherwise. See `_should_dither()` for more information.

    :return: Converted clip with desired bit depth and sample type. ColorFamily will be same as input.
    """
    sample_type = _resolve_enum(vs.SampleType, sample_type, 'sample_type', 'vapoursynth')
    range = _resolve_enum(Range, range, 'range')
    range_in = _resolve_enum(Range, range_in, 'range_in')
    dither_type = _resolve_enum(Dither, dither_type, 'dither_type')

    curr_depth = get_depth(clip)
    sample_type = fallback(sample_type, vs.FLOAT if bitdepth == 32 else vs.INTEGER)

    if (curr_depth, clip.format.sample_type, range_in) == (bitdepth, sample_type, range):
        return clip

    should_dither = _should_dither(curr_depth, bitdepth, range_in, range, clip.format.sample_type, sample_type)
    dither_type = fallback(dither_type, Dither.ERROR_DIFFUSION if should_dither else Dither.NONE)

    new_format = clip.format.replace(bits_per_sample=bitdepth, sample_type=sample_type).id

    return clip.resize.Point(format=new_format, range=range, range_in=range_in, dither_type=dither_type)


def _readable_enums(enum: Type[Enum], module: Optional[str] = None) -> str:
    """
    Returns a list of all possible values in `module.enum`.
    Extends the default `repr(enum.value)` behavior by prefixing the enum with the name of the module it belongs to.
    """
    return ', '.join([f'<{fallback(module, enum.__module__)}.{str(e)}: {e.value}>' for e in enum])


def _resolve_enum(enum: Type[E], value: Any, var_name: str, module: Optional[str] = None) -> Union[E, None]:
    """
    Attempts to evaluate `value` in `enum` if value is not None, otherwise returns None.
    Basically checks if a supplied enum value is valid and returns a readable error message
    explaining the possible enum values if it isn't.
    """
    if value is None:
        return None
    try:
        return enum(value)
    except ValueError:
        raise ValueError(f'{var_name} must be in {_readable_enums(enum, module)}.') from None


def _peak_pixel_value(bits: int, range: Union[int, Range], chroma: bool) -> int:
    if bits == 32:
        return 1
    if range:
        return (1 << bits) - 1
    return (224 if chroma else 219) << (bits - 8)


def _should_dither(in_bits: int,
                   out_bits: int,
                   in_range: Optional[Range] = None,
                   out_range: Optional[Range] = None,
                   in_sample_type: Optional[vs.SampleType] = None,
                   out_sample_type: Optional[vs.SampleType] = None,
                   ) -> bool:
    """
    Determines whether dithering is needed for a given depth/range/sample_type conversion.

    If an input range is specified, and output range *should* be specified otherwise it assumes a range conversion.

    For an explanation of when dithering is needed:
        - Dithering is NEVER needed if the conversion results in a float sample type.
        - Dithering is ALWAYS needed for a range conversion (i.e. full to limited or vice-versa).
        - Dithering is ALWAYS needed to convert a float sample type to an integer sample type.
        - Dithering is needed when upsampling full range content with the exception of 8 -> 16 bit upsampling,
          as this is simply (0-255) * 257 -> (0-65535).
        - Dithering is needed when downsampling limited or full range.

    Dithering is theoretically needed when converting from an integer depth greater than 10 to half float,
    despite the higher bit depth, but zimg's internal resampler currently does not dither for float output.
    """
    out_sample_type = fallback(out_sample_type, vs.FLOAT if out_bits == 32 else vs.INTEGER)
    in_sample_type = fallback(in_sample_type, vs.FLOAT if in_bits == 32 else vs.INTEGER)

    if out_sample_type == vs.FLOAT:
        return False

    range_conversion = in_range != out_range
    float_to_int = in_sample_type == vs.FLOAT
    upsampling = in_bits < out_bits
    downsampling = in_bits > out_bits

    return bool(range_conversion
                or float_to_int
                or (in_range == Range.FULL and upsampling and (in_bits, out_bits) != (8, 16))
                or downsampling)<|MERGE_RESOLUTION|>--- conflicted
+++ resolved
@@ -7,11 +7,7 @@
     # decorators
     'disallow_variable_format', 'disallow_variable_resolution',
     # misc non-vapoursynth related
-<<<<<<< HEAD
-    'no_value', 'fallback', 'get_w', 'is_image', 'iterate',
-=======
-    'fallback', 'get_w', 'is_image', 'iterate', 'scale_value',
->>>>>>> 15e49a5d
+    'no_value', 'fallback', 'get_w', 'is_image', 'iterate', 'scale_value',
     # uses clip
     'get_depth', 'get_plane_size', 'get_subsampling',
     # returns/modifies clip
